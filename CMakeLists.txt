CMAKE_MINIMUM_REQUIRED(VERSION 2.6)
SET(CMAKE_LEGACY_CYGWIN_WIN32 0)

PROJECT(g2o)

# The library prefix
SET(LIB_PREFIX g2o_)

SET(g2o_C_FLAGS)
SET(g2o_CXX_FLAGS)

# default built type
IF(NOT CMAKE_BUILD_TYPE)
  SET(CMAKE_BUILD_TYPE Release CACHE STRING
      "Choose the type of build, options are: None Debug Release RelWithDebInfo MinSizeRel."
      FORCE)
ENDIF(NOT CMAKE_BUILD_TYPE)

# postfix, based on type
SET(CMAKE_DEBUG_POSTFIX "_d" CACHE STRING "postfix applied to debug build of libraries")
SET(CMAKE_RELEASE_POSTFIX "" CACHE STRING "postfix applied to release build of libraries")
SET(CMAKE_RELWITHDEBINFO_POSTFIX "_rd" CACHE STRING "postfix applied to release-with-debug-information libraries")
SET(CMAKE_MINSIZEREL_POSTFIX "_s" CACHE STRING "postfix applied to minimium-size-build libraries")

# work out the postfix; required where we use OUTPUT_NAME
IF(CMAKE_BUILD_TYPE MATCHES Release)
  SET(EXE_POSTFIX)
ELSEIF(CMAKE_BUILD_TYPE MATCHES Debug)
  SET(EXE_POSTFIX ${CMAKE_DEBUG_POSTFIX})
ELSEIF(CMAKE_BUILD_TYPE MATCHES RelWithDebInfo)
  SET(EXE_POSTFIX ${CMAKE_RELWITHDEBINFO_POSTFIX})
ELSEIF(CMAKE_BUILD_TYPE MATCHES MinSizeRel)
  SET(EXE_POSTFIX ${CMAKE_MINSIZEREL_POSTFIX})
ENDIF(CMAKE_BUILD_TYPE MATCHES Release)

# Allow the developer to select if Dynamic or Static libraries are built
OPTION (BUILD_SHARED_LIBS "Build Shared Libraries (preferred and required for the g2o plugin system)" ON)
SET (G2O_LIB_TYPE STATIC)
IF (BUILD_SHARED_LIBS)
  SET (G2O_LIB_TYPE SHARED)
ENDIF()

# There seems to be an issue with MSVC8
# see http://eigen.tuxfamily.org/bz/show_bug.cgi?id=83
if(MSVC90)
  add_definitions(-DEIGEN_DONT_ALIGN_STATICALLY=1)
  message(STATUS "Disabling memory alignment for MSVC8")
endif(MSVC90)

# On the Mac platform, configure the RPATH as per the install, to
# avoid the problem of loading both the built and installed versions
# of the shared targets
IF(APPLE)
  SET(CMAKE_BUILD_WITH_INSTALL_RPATH TRUE) 
  SET(CMAKE_INSTALL_RPATH "")
ENDIF(APPLE)

# Set the output directory for the build executables and libraries
SET(g2o_RUNTIME_OUTPUT_DIRECTORY ${g2o_SOURCE_DIR}/bin CACHE PATH "Target for the binaries")
IF(WIN32)
  SET(g2o_LIBRARY_OUTPUT_DIRECTORY ${g2o_SOURCE_DIR}/bin CACHE PATH "Target for the libraries")
ELSE(WIN32)
  SET(g2o_LIBRARY_OUTPUT_DIRECTORY ${g2o_SOURCE_DIR}/lib CACHE PATH "Target for the libraries")
ENDIF(WIN32)
SET(CMAKE_ARCHIVE_OUTPUT_DIRECTORY ${g2o_LIBRARY_OUTPUT_DIRECTORY})
SET(CMAKE_LIBRARY_OUTPUT_DIRECTORY ${g2o_LIBRARY_OUTPUT_DIRECTORY})
SET(CMAKE_RUNTIME_OUTPUT_DIRECTORY ${g2o_RUNTIME_OUTPUT_DIRECTORY})

# Set search directory for looking for our custom CMake scripts to
# look for SuiteSparse, QGLViewer, and Eigen3.
LIST(APPEND CMAKE_MODULE_PATH ${g2o_SOURCE_DIR}/cmake_modules)

# Detect OS and define macros appropriately
IF(WIN32)
  ADD_DEFINITIONS(-DWINDOWS)
  MESSAGE(STATUS "Compiling on Windows")
  IF(MSVC)
    MESSAGE(STATUS "Compiling with MSVC")
    ADD_DEFINITIONS(-DNOMINMAX)
    ADD_DEFINITIONS(-D_USE_MATH_DEFINES)
    # SSE2 optimizations
    if(NOT CMAKE_SIZEOF_VOID_P EQUAL 8)  # No need to specify if building for x64 (actually, it generates an annoying warning)
        ADD_DEFINITIONS("/arch:SSE2")
    endif()
    IF (BUILD_SHARED_LIBS)
      # disable warning on missing DLL interfaces
      ADD_DEFINITIONS("/wd4251")
    ENDIF()
    # Fix issue: https://github.com/RainerKuemmerle/g2o/issues/66
    #            Link error LNK2005 due to duplicated symbols
    add_definitions("/Ob2")	
	# Fix other stupid warnings:
    add_definitions(-D_CRT_SECURE_NO_WARNINGS=1)  # Avoid deprecated fprintf(), etc.
    add_definitions("/nologo")
    add_definitions("/wd4244") # Conversion from double -> int
    add_definitions("/wd4267") # Conversion during return
    add_definitions("/wd4522") # Duplicated operator=() in Eigen headers
  ENDIF(MSVC)
ELSEIF(CYGWIN)
  MESSAGE(STATUS "Compiling on Cygwin")
  ADD_DEFINITIONS(-DCYGWIN)
ELSEIF(APPLE)
  ADD_DEFINITIONS(-DUNIX)
  MESSAGE(STATUS "Compiling on OSX")
ELSEIF(UNIX)
  ADD_DEFINITIONS(-DUNIX)
  MESSAGE(STATUS "Compiling on Unix")
ENDIF(WIN32)

# detect Android Cross Compiler
# based on android-cmake which sets the variable ANDROID for us
IF(ANDROID)
  ADD_DEFINITIONS(-DANDROID)
  MESSAGE(STATUS "Cross compiling for Android")
ENDIF()

# For building the CHOLMOD / CSPARSE solvers
FIND_PACKAGE(Cholmod)
FIND_PACKAGE(BLAS)
FIND_PACKAGE(LAPACK)
IF(CHOLMOD_FOUND AND BLAS_FOUND AND LAPACK_FOUND)
  MESSAGE(STATUS "Found CHOLMOD and its dependencies")
  SET(CHOLMOD_FOUND TRUE)
ELSE()
  SET(CHOLMOD_FOUND FALSE)
ENDIF()

FIND_PACKAGE(CSparse)
IF(CSPARSE_FOUND)
  SET(BUILD_CSPARSE OFF CACHE BOOL "Build local CSparse library")
ELSE(CSPARSE_FOUND)
  SET(BUILD_CSPARSE ON CACHE BOOL "Build local CSparse library")
  IF(BUILD_CSPARSE)
    SET(CSPARSE_FOUND TRUE)
  ENDIF()
ENDIF(CSPARSE_FOUND)
OPTION(BUILD_LGPL_SHARED_LIBS "Build LGPL Code as Shared Libraries (LGPL Code)" ON)
SET (G2O_LGPL_LIB_TYPE STATIC)
IF (BUILD_LGPL_SHARED_LIBS)
  SET (G2O_LGPL_LIB_TYPE SHARED)
ELSE()
  MESSAGE(STATUS "Building LGPL code as static library (affects license of the binary)")
ENDIF()

# Eigen library parallelise itself, though, presumably due to performance issues
# OPENMP is experimental. We experienced some slowdown with it
SET(G2O_USE_OPENMP OFF CACHE BOOL "Build g2o with OpenMP support (EXPERIMENTAL)")
IF(G2O_USE_OPENMP)
  FIND_PACKAGE(OpenMP)
  IF(OPENMP_FOUND)
    SET (G2O_OPENMP 1)
    SET(g2o_C_FLAGS "${g2o_C_FLAGS} ${OpenMP_C_FLAGS}")
    SET(g2o_CXX_FLAGS "${g2o_CXX_FLAGS} -DEIGEN_DONT_PARALLELIZE ${OpenMP_CXX_FLAGS}")
    MESSAGE(STATUS "Compiling with OpenMP support")
  ENDIF(OPENMP_FOUND)
ENDIF(G2O_USE_OPENMP)

# OpenGL is used in the draw actions for the different types, as well
# as for creating the GUI itself
FIND_PACKAGE(OpenGL)
SET(G2O_USE_OPENGL ON CACHE BOOL "Build g2o with OpenGL support for visualization")
IF (OPENGL_FOUND AND G2O_USE_OPENGL)
  SET (G2O_HAVE_OPENGL 1)
  INCLUDE_DIRECTORIES(${OPENGL_INCLUDE_DIR})
  MESSAGE(STATUS "Compiling with OpenGL support")
ENDIF()

# For building the GUI
FIND_PACKAGE(QGLViewer)

# shall we build the core apps using the library
SET(G2O_BUILD_APPS ON CACHE BOOL "Build g2o apps")
IF(G2O_BUILD_APPS)
  MESSAGE(STATUS "Compiling g2o apps")
ENDIF(G2O_BUILD_APPS)

include(CMakeDependentOption)
CMAKE_DEPENDENT_OPTION(G2O_BUILD_LINKED_APPS "Build apps linked with the libraries (no plugin system)" OFF
  "G2O_BUILD_APPS" OFF)

# shall we build the examples
SET(G2O_BUILD_EXAMPLES ON CACHE BOOL "Build g2o examples")
IF(G2O_BUILD_EXAMPLES)
  MESSAGE(STATUS "Compiling g2o examples")
ENDIF(G2O_BUILD_EXAMPLES)

# Compiler specific options for gcc
IF(CMAKE_COMPILER_IS_GNUCXX)
  OPTION (BUILD_WITH_MARCH_NATIVE "Build with \"-march native\"" ON)
  MESSAGE(STATUS "Compiling with GCC")
  
  IF(NOT ${ARCH} MATCHES arm)
    # Generic settings for optimisation
    SET(CMAKE_CXX_FLAGS_RELEASE "${CMAKE_CXX_FLAGS_RELEASE} -O3 -msse4.2")
    SET(CMAKE_C_FLAGS_RELEASE "${CMAKE_C_FLAGS_RELEASE} -O3 -msse4.2")
  ENDIF()
  # switch off optimization for debug builds
  SET(CMAKE_CXX_FLAGS_DEBUG "${CMAKE_CXX_FLAGS_DEBUG} -O0")
  SET(CMAKE_C_FLAGS_DEBUG "${CMAKE_C_FLAGS_DEBUG} -O0")

  # OS X
  #IF(${CMAKE_SYSTEM_NAME} MATCHES "Darwin")
    #SET(CMAKE_CXX_FLAGS_RELEASE "${CMAKE_CXX_FLAGS_RELEASE}") 
    #SET(CMAKE_C_FLAGS_RELEASE "${CMAKE_C_FLAGS_RELEASE}") 
  #ENDIF(${CMAKE_SYSTEM_NAME} MATCHES "Darwin")
  # Linux
  IF(BUILD_WITH_MARCH_NATIVE AND NOT ${ARCH} MATCHES arm AND ${CMAKE_SYSTEM_NAME} MATCHES "Linux")
    SET(CMAKE_CXX_FLAGS_RELEASE "${CMAKE_CXX_FLAGS_RELEASE} -march=native")
    SET(CMAKE_C_FLAGS_RELEASE "${CMAKE_C_FLAGS_RELEASE} -march=native")
  ENDIF()
  # activate warnings !!!
  SET(g2o_C_FLAGS "${g2o_C_FLAGS} -Wall -W")
  SET(g2o_CXX_FLAGS "${g2o_CXX_FLAGS} -Wall -W")
ENDIF(CMAKE_COMPILER_IS_GNUCXX)

IF(CMAKE_CXX_COMPILER_ID MATCHES "Clang")
  MESSAGE(STATUS "Compiling with Clang")

  # activate all warnings
  #SET(g2o_C_FLAGS "${g2o_C_FLAGS} -Weverything")
  #SET(g2o_CXX_FLAGS "${g2o_CXX_FLAGS} -Weverything")
  SET(g2o_C_FLAGS "${g2o_C_FLAGS} -Wall")
  SET(g2o_CXX_FLAGS "${g2o_CXX_FLAGS} -Wall")
  #SET(g2o_CXX_FLAGS "${g2o_CXX_FLAGS} -Wall -stdlib=libc++")
ENDIF()

# C++11 support
IF(NOT MSVC)
  include(CheckCXXCompilerFlag)
  CHECK_CXX_COMPILER_FLAG("-std=c++11" COMPILER_SUPPORTS_CXX11)
  CHECK_CXX_COMPILER_FLAG("-std=c++0x" COMPILER_SUPPORTS_CXX0X)
  if(COMPILER_SUPPORTS_CXX11)
    set(CMAKE_CXX_FLAGS "${CMAKE_CXX_FLAGS} -std=c++11")
  elseif(COMPILER_SUPPORTS_CXX0X)
    set(CMAKE_CXX_FLAGS "${CMAKE_CXX_FLAGS} -std=c++0x")
  else()
    message(STATUS "The compiler ${CMAKE_CXX_COMPILER} has no C++11 support. Please use a different C++ compiler.")
  endif()
endif()

# specifying compiler flags
SET(CMAKE_CXX_FLAGS "${CMAKE_CXX_FLAGS} ${g2o_CXX_FLAGS}")
SET(CMAKE_C_FLAGS "${CMAKE_C_FLAGS} ${g2o_C_FLAGS}")

# Find Eigen3
FIND_PACKAGE(Eigen3 REQUIRED)

# Set up the top-level include directories
INCLUDE_DIRECTORIES(${g2o_SOURCE_DIR} ${EIGEN3_INCLUDE_DIR})

# Generate config.h
SET(G2O_OPENGL_FOUND ${OPENGL_FOUND})
SET(G2O_HAVE_CHOLMOD ${CHOLMOD_FOUND})
SET(G2O_HAVE_CSPARSE ${CSPARSE_FOUND})
SET(G2O_SHARED_LIBS ${BUILD_SHARED_LIBS})
SET(G2O_LGPL_SHARED_LIBS ${BUILD_LGPL_SHARED_LIBS})
SET(G2O_CXX_COMPILER "${CMAKE_CXX_COMPILER_ID} ${CMAKE_CXX_COMPILER}")
configure_file(config.h.in ${PROJECT_BINARY_DIR}/g2o/config.h)
include_directories(${PROJECT_BINARY_DIR})
INSTALL(FILES ${PROJECT_BINARY_DIR}/g2o/config.h DESTINATION ${CMAKE_INSTALL_PREFIX}/include/g2o)

# building unit test framework and our tests
OPTION(BUILD_UNITTESTS "build unit test framework and the tests" OFF)
IF(BUILD_UNITTESTS)
<<<<<<< HEAD
  ADD_SUBDIRECTORY(EXTERNAL/gtest-1.7.0)
  enable_testing()
  include_directories(${gtest_SOURCE_DIR}/include ${gtest_SOURCE_DIR})
=======
  enable_testing()
>>>>>>> cca8ed34
  ADD_SUBDIRECTORY(unit_test)
ENDIF()

# Include the subdirectories
ADD_SUBDIRECTORY(EXTERNAL)
ADD_SUBDIRECTORY(g2o)<|MERGE_RESOLUTION|>--- conflicted
+++ resolved
@@ -262,13 +262,7 @@
 # building unit test framework and our tests
 OPTION(BUILD_UNITTESTS "build unit test framework and the tests" OFF)
 IF(BUILD_UNITTESTS)
-<<<<<<< HEAD
-  ADD_SUBDIRECTORY(EXTERNAL/gtest-1.7.0)
   enable_testing()
-  include_directories(${gtest_SOURCE_DIR}/include ${gtest_SOURCE_DIR})
-=======
-  enable_testing()
->>>>>>> cca8ed34
   ADD_SUBDIRECTORY(unit_test)
 ENDIF()
 
