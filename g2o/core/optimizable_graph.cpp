// g2o - General Graph Optimization
// Copyright (C) 2011 R. Kuemmerle, G. Grisetti, H. Strasdat, W. Burgard
// All rights reserved.
//
// Redistribution and use in source and binary forms, with or without
// modification, are permitted provided that the following conditions are
// met:
//
// * Redistributions of source code must retain the above copyright notice,
//   this list of conditions and the following disclaimer.
// * Redistributions in binary form must reproduce the above copyright
//   notice, this list of conditions and the following disclaimer in the
//   documentation and/or other materials provided with the distribution.
//
// THIS SOFTWARE IS PROVIDED BY THE COPYRIGHT HOLDERS AND CONTRIBUTORS "AS
// IS" AND ANY EXPRESS OR IMPLIED WARRANTIES, INCLUDING, BUT NOT LIMITED
// TO, THE IMPLIED WARRANTIES OF MERCHANTABILITY AND FITNESS FOR A
// PARTICULAR PURPOSE ARE DISCLAIMED. IN NO EVENT SHALL THE COPYRIGHT
// HOLDER OR CONTRIBUTORS BE LIABLE FOR ANY DIRECT, INDIRECT, INCIDENTAL,
// SPECIAL, EXEMPLARY, OR CONSEQUENTIAL DAMAGES (INCLUDING, BUT NOT LIMITED
// TO, PROCUREMENT OF SUBSTITUTE GOODS OR SERVICES; LOSS OF USE, DATA, OR
// PROFITS; OR BUSINESS INTERRUPTION) HOWEVER CAUSED AND ON ANY THEORY OF
// LIABILITY, WHETHER IN CONTRACT, STRICT LIABILITY, OR TORT (INCLUDING
// NEGLIGENCE OR OTHERWISE) ARISING IN ANY WAY OUT OF THE USE OF THIS
// SOFTWARE, EVEN IF ADVISED OF THE POSSIBILITY OF SUCH DAMAGE.

#include "optimizable_graph.h"

#include <cassert>
#include <iostream>
#include <iomanip>
#include <fstream>
#include <algorithm>

#include <Eigen/Dense>

#include "estimate_propagator.h"
#include "factory.h"
#include "optimization_algorithm_property.h"
#include "hyper_graph_action.h"
#include "cache.h"
#include "robust_kernel.h"
#include "ownership.h"

#include "g2o/stuff/macros.h"
#include "g2o/stuff/color_macros.h"
#include "g2o/stuff/string_tools.h"
#include "g2o/stuff/misc.h"

namespace g2o {

  using namespace std;

  OptimizableGraph::Vertex::Vertex() :
    HyperGraph::Vertex(),
    _graph(0), _userData(0), _hessianIndex(-1), _fixed(false), _marginalized(false),
    _colInHessian(-1), _cacheContainer(0)
  {
  }

  CacheContainer* OptimizableGraph::Vertex::cacheContainer(){
    if (! _cacheContainer)
      _cacheContainer = new CacheContainer(this);
    return _cacheContainer;
  }


  void OptimizableGraph::Vertex::updateCache(){
    if (_cacheContainer){
      _cacheContainer->setUpdateNeeded();
      _cacheContainer->update();
    }
  }

  OptimizableGraph::Vertex::~Vertex()
  {
    delete _cacheContainer;
    delete _userData;
  }

  OptimizableGraph::Vertex* OptimizableGraph::Vertex::clone() const
  {
    return 0;
  }

  bool OptimizableGraph::Vertex::setEstimateData(const number_t* v)
  {
    bool ret = setEstimateDataImpl(v);
    updateCache();
    return ret;
  }

  bool OptimizableGraph::Vertex::getEstimateData(number_t *) const
  {
    return false;
  }

  int OptimizableGraph::Vertex::estimateDimension() const
  {
    return -1;
  }

  bool OptimizableGraph::Vertex::setMinimalEstimateData(const number_t* v)
  {
    bool ret = setMinimalEstimateDataImpl(v);
    updateCache();
    return ret;
  }

  bool OptimizableGraph::Vertex::getMinimalEstimateData(number_t *) const
  {
    return false;
  }

  int OptimizableGraph::Vertex::minimalEstimateDimension() const
  {
    return -1;
  }


  OptimizableGraph::Edge::Edge() :
    HyperGraph::Edge(),
    _dimension(-1), _level(0), _robustKernel(nullptr)
  {
  }

  OptimizableGraph::Edge::~Edge()
  {
    release(_robustKernel);
  }

  OptimizableGraph* OptimizableGraph::Edge::graph(){
    if (! _vertices.size())
      return 0;
    OptimizableGraph::Vertex* v=(OptimizableGraph::Vertex*)_vertices[0];
    if (!v)
      return 0;
    return v->graph();
  }

  const OptimizableGraph* OptimizableGraph::Edge::graph() const{
    if (! _vertices.size())
      return 0;
    const OptimizableGraph::Vertex* v=(const OptimizableGraph::Vertex*) _vertices[0];
    if (!v)
      return 0;
    return v->graph();
  }

  bool OptimizableGraph::Edge::setParameterId(int argNum, int paramId){
    if ((int)_parameters.size()<=argNum)
      return false;
    if (argNum<0)
      return false;
    *_parameters[argNum] = 0;
    _parameterIds[argNum] = paramId;
    return true;
  }

  bool OptimizableGraph::Edge::resolveParameters() {
    if (!graph()) {
      cerr << __PRETTY_FUNCTION__ << ": edge not registered with a graph" << endl;
      return false;
    }

    assert (_parameters.size() == _parameterIds.size());
    //cerr << __PRETTY_FUNCTION__ << ": encountered " << _parameters.size() << " parameters" << endl;
    for (size_t i=0; i<_parameters.size(); i++){
      int index = _parameterIds[i];
      *_parameters[i] = graph()->parameter(index);
      if (typeid(**_parameters[i]).name()!=_parameterTypes[i]){
        cerr << __PRETTY_FUNCTION__ << ": FATAL, parameter type mismatch - encountered " << typeid(**_parameters[i]).name() << "; should be " << _parameterTypes[i] << endl;
      }
      if (!*_parameters[i]) {
        cerr << __PRETTY_FUNCTION__ << ": FATAL, *_parameters[i] == 0" << endl;
        return false;
      }
    }
    return true;
  }

  void OptimizableGraph::Edge::setRobustKernel(RobustKernel* ptr)
  {
    if (_robustKernel)
      release(_robustKernel);

    _robustKernel = ptr;
  }

  bool OptimizableGraph::Edge::resolveCaches() {
    return true;
  }

  bool OptimizableGraph::Edge::setMeasurementData(const number_t *)
  {
    return false;
  }

  bool OptimizableGraph::Edge::getMeasurementData(number_t *) const
  {
    return false;
  }

  int OptimizableGraph::Edge::measurementDimension() const
  {
    return -1;
  }

  bool OptimizableGraph::Edge::setMeasurementFromState(){
    return false;
  }


  OptimizableGraph::Edge* OptimizableGraph::Edge::clone() const
  {
    // TODO
    return 0;
  }


  OptimizableGraph::OptimizableGraph()
  {
    _nextEdgeId = 0; _edge_has_id = false;
    _graphActions.resize(AT_NUM_ELEMENTS);
  }

  OptimizableGraph::~OptimizableGraph()
  {
    clear();
    clearParameters();
  }

  bool OptimizableGraph::addVertex(OptimizableGraph::Vertex* ov, Data* userData)
  {
    if (ov->id() <0){
      cerr << __FUNCTION__ << ": FATAL, a vertex with (negative) ID " << ov->id() << " cannot be inserted in the graph" << endl;
      assert(0 && "Invalid vertex id");
      return false;
    }
    Vertex* inserted = vertex(ov->id());
    if (inserted) {
      cerr << __FUNCTION__ << ": FATAL, a vertex with ID " << ov->id() << " has already been registered with this graph" << endl;
      assert(0 && "Vertex with this ID already contained in the graph");
      return false;
    }
    if (ov->_graph != 0 && ov->_graph != this) {
      cerr << __FUNCTION__ << ": FATAL, vertex with ID " << ov->id() << " has already registered with another graph " << ov->_graph << endl;
      assert(0 && "Vertex already registered with another graph");
      return false;
    }
    if (userData)
      ov->setUserData(userData);
    ov->_graph=this;
    return HyperGraph::addVertex(ov);
  }

  bool OptimizableGraph::addVertex(HyperGraph::Vertex* v, Data* userData)
  {
      OptimizableGraph::Vertex* ov = dynamic_cast<OptimizableGraph::Vertex*>(v);
      assert(ov && "Vertex does not inherit from OptimizableGraph::Vertex");
      if (!ov)
          return false;

      return addVertex(ov, userData);
  }

  bool OptimizableGraph::addEdge(OptimizableGraph::Edge* e)
  {
      bool eresult = HyperGraph::addEdge(e);
      if (!eresult)
          return false;
      //    std::cerr << "called HyperGraph::addEdge" << std::endl;
      e->_internalId = _nextEdgeId++;
      if (e->numUndefinedVertices())
          return true;
      //    std::cerr << "internalId set" << std::endl;
      if (!e->resolveParameters()) {
          cerr << __FUNCTION__ << ": FATAL, cannot resolve parameters for edge " << e << endl;
          return false;
      }
      //    std::cerr << "parameters set" << std::endl;
      if (!e->resolveCaches()) {
          cerr << __FUNCTION__ << ": FATAL, cannot resolve caches for edge " << e << endl;
          return false;
      }
      //    std::cerr << "updating jacobian size" << std::endl;
      _jacobianWorkspace.updateSize(e);

      //    std::cerr << "about to return true" << std::endl;

      return true;
  }

  bool OptimizableGraph::addEdge(HyperGraph::Edge* e_)
  {
    OptimizableGraph::Edge* e = dynamic_cast<OptimizableGraph::Edge*>(e_);
    assert(e && "Edge does not inherit from OptimizableGraph::Edge");
<<<<<<< HEAD
    if (! e)
      return false;
    bool eresult = HyperGraph::addEdge(e);
    if (! eresult)
      return false;
    e->_internalId = _nextEdgeId++;
    if (! e->resolveParameters()){
      cerr << __FUNCTION__ << ": FATAL, cannot resolve parameters for edge " << e << endl;
      return false;
    }
    if (! e->resolveCaches()){
      cerr << __FUNCTION__ << ": FATAL, cannot resolve caches for edge " << e << endl;
      return false;
    }
    _jacobianWorkspace.updateSize(e);

    return true;
=======
    //    std::cerr << "subclass of OptimizableGraph::Edge confirmed";
    if (!e)
      return false;
    
    return addEdge(e);
>>>>>>> a2341a53
  }

  bool OptimizableGraph::setEdgeVertex(HyperGraph::Edge* e, int pos, HyperGraph::Vertex* v){
    if (! HyperGraph::setEdgeVertex(e,pos,v)){
      return false;
    }
    if (!e->numUndefinedVertices()){
#ifndef NDEBUG
      OptimizableGraph::Edge* ee = dynamic_cast<OptimizableGraph::Edge*>(e);
      assert(ee && "Edge is not a OptimizableGraph::Edge");
#else
      OptimizableGraph::Edge* ee = static_cast<OptimizableGraph::Edge*>(e);
#endif
      if (! ee->resolveParameters()){
	cerr << __FUNCTION__ << ": FATAL, cannot resolve parameters for edge " << e << endl;
	return false;
      }
      if (! ee->resolveCaches()){
	cerr << __FUNCTION__ << ": FATAL, cannot resolve caches for edge " << e << endl;
	return false;
      }
      _jacobianWorkspace.updateSize(e);
    }
    return true;
  }

  int OptimizableGraph::optimize(int /*iterations*/, bool /*online*/) {return 0;}

number_t OptimizableGraph::chi2() const
{
  number_t chi = 0.0;
  for (OptimizableGraph::EdgeSet::const_iterator it = this->edges().begin(); it != this->edges().end(); ++it) {
    const OptimizableGraph::Edge* e = static_cast<const OptimizableGraph::Edge*>(*it);
    chi += e->chi2();
  }
  return chi;
}

void OptimizableGraph::push()
{
  for (OptimizableGraph::VertexIDMap::iterator it=_vertices.begin(); it!=_vertices.end(); ++it) {
    OptimizableGraph::Vertex* v = static_cast<OptimizableGraph::Vertex*>(it->second);
    v->push();
  }
}

void OptimizableGraph::pop()
{
  for (OptimizableGraph::VertexIDMap::iterator it=_vertices.begin(); it!=_vertices.end(); ++it) {
    OptimizableGraph::Vertex* v= static_cast<OptimizableGraph::Vertex*>(it->second);
    v->pop();
  }
}

void OptimizableGraph::discardTop()
{
  for (OptimizableGraph::VertexIDMap::iterator it=_vertices.begin(); it!=_vertices.end(); ++it) {
    OptimizableGraph::Vertex* v= static_cast<OptimizableGraph::Vertex*>(it->second);
    v->discardTop();
  }
}

void OptimizableGraph::push(HyperGraph::VertexSet& vset)
{
  for (HyperGraph::VertexSet::iterator it=vset.begin(); it!=vset.end(); ++it) {
    OptimizableGraph::Vertex* v = static_cast<OptimizableGraph::Vertex*>(*it);
    v->push();
  }
}

void OptimizableGraph::pop(HyperGraph::VertexSet& vset)
{
  for (HyperGraph::VertexSet::iterator it=vset.begin(); it!=vset.end(); ++it) {
    OptimizableGraph::Vertex* v = static_cast<OptimizableGraph::Vertex*>(*it);
    v->pop();
  }
}

void OptimizableGraph::discardTop(HyperGraph::VertexSet& vset)
{
  for (HyperGraph::VertexSet::iterator it=vset.begin(); it!=vset.end(); ++it) {
    OptimizableGraph::Vertex* v = static_cast<OptimizableGraph::Vertex*>(*it);
    v->discardTop();
  }
}

void OptimizableGraph::setFixed(HyperGraph::VertexSet& vset, bool fixed)
{
  for (HyperGraph::VertexSet::iterator it=vset.begin(); it!=vset.end(); ++it) {
    OptimizableGraph::Vertex* v = static_cast<OptimizableGraph::Vertex*>(*it);
    v->setFixed(fixed);
  }
}

bool OptimizableGraph::load(istream& is, bool createEdges)
{
  set<string> warnedUnknownTypes;
  stringstream currentLine;
  string token;

  Factory* factory = Factory::instance();
  HyperGraph::GraphElemBitset elemBitset;
  elemBitset[HyperGraph::HGET_PARAMETER] = 1;
  elemBitset.flip();

  HyperGraph::GraphElemBitset elemParamBitset;
  elemParamBitset[HyperGraph::HGET_PARAMETER] = 1;

  HyperGraph::DataContainer* previousDataContainer = 0;
  Data* previousData = 0;

  int lineNumber = 0;
  while (1) {
    int bytesRead = readLine(is, currentLine);
    lineNumber ++;
    if (bytesRead == -1)
      break;
    currentLine >> token;
    //cerr << "Token=" << token << endl;
    if (bytesRead == 0 || token.size() == 0 || token[0] == '#')
      continue;

    // handle commands encoded in the file
    bool handledCommand = false;

    if (token == "FIX") {
      handledCommand = true;
      int id;
      while (currentLine >> id) {
        OptimizableGraph::Vertex* v = static_cast<OptimizableGraph::Vertex*>(vertex(id));
        if (v) {
#        ifndef NDEBUG
          cerr << "Fixing vertex " << v->id() << endl;
#        endif
          v->setFixed(true);
        } else {
          cerr << "Warning: Unable to fix vertex with id " << id << ". Not found in the graph." << endl;
        }
      }
    }

    if (handledCommand)
      continue;

    // do the mapping to an internal type if it matches
    if (_renamedTypesLookup.size() > 0) {
      map<string, string>::const_iterator foundIt = _renamedTypesLookup.find(token);
      if (foundIt != _renamedTypesLookup.end()) {
        token = foundIt->second;
      }
    }

    if (! factory->knowsTag(token)) {
      if (warnedUnknownTypes.count(token) != 1) {
        warnedUnknownTypes.insert(token);
        cerr << CL_RED(__PRETTY_FUNCTION__ << " unknown type: " << token) << endl;
      }
      continue;
    }

    // first handle the parameters
    HyperGraph::HyperGraphElement* pelement = factory->construct(token, elemParamBitset);
    if (pelement) { // not a parameter or otherwise unknown tag
      assert(pelement->elementType() == HyperGraph::HGET_PARAMETER && "Should be a param");
      Parameter* p = static_cast<Parameter*>(pelement);
      int pid;
      currentLine >> pid;
      p->setId(pid);
      bool r = p->read(currentLine);
      if (! r) {
        cerr << __PRETTY_FUNCTION__ << ": Error reading data " << token << " for parameter " << pid << endl;
        delete p;
      } else {
        if (! _parameters.addParameter(p) ){
          cerr << __PRETTY_FUNCTION__ << ": Parameter of type:" << token << " id:" << pid << " already defined" << endl;
        }
      }
      continue;
    }

    HyperGraph::HyperGraphElement* element = factory->construct(token, elemBitset);
    if (dynamic_cast<Vertex*>(element)) { // it's a vertex type
      //cerr << "it is a vertex" << endl;
      previousData = 0;
      Vertex* v = static_cast<Vertex*>(element);
      int id;
      currentLine >> id;
      bool r = v->read(currentLine);
      if (! r)
        cerr << __PRETTY_FUNCTION__ << ": Error reading vertex " << token << " " << id << endl;
      v->setId(id);
      if (!addVertex(v)) {
        cerr << __PRETTY_FUNCTION__ << ": Failure adding Vertex, " << token << " " << id << endl;
        delete v;
      } else {
        previousDataContainer = v;
      }
    }
    else if (dynamic_cast<Edge*>(element)) {
      //cerr << "it is an edge" << endl;
      previousData = 0;
      Edge* e = static_cast<Edge*>(element);
      int numV = e->vertices().size();
      if (_edge_has_id){
        int id;
        currentLine >> id;
        e->setId(id);
      }
      //cerr << PVAR(token) << " " << PVAR(numV) << endl;
      if (numV == 2) { // it's a pairwise / binary edge type which we handle in a special way
        int id1, id2;
        currentLine >> id1 >> id2;
        Vertex* from = vertex(id1);
        Vertex* to = vertex(id2);
        int doInit=0;

	if (createEdges){
	  if (! from && id1 >=0) {
	    from=e->createVertex(0);
	    from->setId(id1);
	    addVertex(from);
	    doInit=2;
	  }
	  if (! to && id2 >=0) {
	    to=e->createVertex(1);
	    to->setId(id2);
	    addVertex(to);
	    doInit=1;
	  }
	  if (id1<0 || id2<0)
	    doInit = 0;
	} else {
	  if ( (!from && id1>=0) ){
            cerr << __PRETTY_FUNCTION__ << ": Unable to find vertex for edge " << token << " " << id1 << " <-> " << id2 << endl;
	    delete e;
	    e=0;
	  }
	  if (! to && id2>=0 ){
            cerr << __PRETTY_FUNCTION__ << ": Unable to find vertex for edge " << token << " " << id1 << " <-> " << id2 << endl;
	    delete e;
	    e=0;
	  }
	}
	if (e){
          e->setVertex(0, from);
          e->setVertex(1, to);
          e->read(currentLine);
          if (!addEdge(e)) {
            cerr << __PRETTY_FUNCTION__ << ": Unable to add edge " << token << " " << id1 << " <-> " << id2 << endl;
            delete e;
          } else {
            switch (doInit){
              case 1:
                {
                  HyperGraph::VertexSet fromSet;
                  fromSet.insert(from);
                  e->initialEstimate(fromSet, to);
                  break;
                }
              case 2:
                {
                  HyperGraph::VertexSet toSet;
                  toSet.insert(to);
                  e->initialEstimate(toSet, from);
                  break;
                }
              default:;
            }
          }
        }
      }
      else { // numV != 2
	vector<int> ids;
	if(numV!=0){
	  ids.resize(numV);
	  for (int l = 0; l < numV; ++l)
	    currentLine >> ids[l];
	}
	else{
	  string buff;
	  currentLine >> buff;
	  while(buff != "||"){
	    ids.push_back(atoi(buff.c_str()));
	    currentLine >> buff;
	  }
	  numV = ids.size();
	  e->resize(numV);
	}
        bool vertsOkay = true;
        for (int l = 0; l < numV; ++l) {
	  int vertexId=ids[l];
	  HyperGraph::Vertex* v=0;
	  if (vertexId != HyperGraph::UnassignedId){
	    v = vertex(vertexId);
	    e->setVertex(l,v);
	    if (!v) {
	      vertsOkay = false;
	      break;
	    }
	  }
        }
        if (! vertsOkay) {
          cerr << __PRETTY_FUNCTION__ << ": Unable to find vertices for edge " << token;
          for (int l = 0; l < numV; ++l) {
            if (l > 0)
              cerr << " <->";
            cerr << " " << ids[l];
          }
          delete e;
        } else {
          bool r = e->read(currentLine);
          if (!r || !addEdge(e)) {
            cerr << __PRETTY_FUNCTION__ << ": Unable to add edge " << token;
            for (int l = 0; l < numV; ++l) {
              if (l > 0)
                cerr << " <->";
              cerr << " " << ids[l];
            }
            delete e;
	    e=0;
          }
        }
      }
      previousDataContainer = e;
    } else if (dynamic_cast<Data*>(element)) { // reading in the data packet for the vertex
      //cerr << "read data packet " << token << " vertex " << previousVertex->id() << endl;
      Data* d = static_cast<Data*>(element);
      bool r = d->read(currentLine);
      if (! r) {
	cerr << __PRETTY_FUNCTION__ << ": Error reading data " << token << " at line " << lineNumber << endl;
	delete d;
	previousData = 0;
      } else if (previousData){
	//cerr << "chaining" << endl;
	previousData->setNext(d);
	d->setDataContainer(previousData->dataContainer());
        previousData = d;
	//cerr << "done" << endl;
      } else if (previousDataContainer){
	//cerr << "embedding in vertex" << endl;
	previousDataContainer->setUserData(d);
	d->setDataContainer(previousDataContainer);
	previousData = d;
	previousDataContainer = 0;
	//cerr << "done" << endl;
      } else {
        cerr << __PRETTY_FUNCTION__ << ": got data element, but no data container available" << endl;
        delete d;
	previousData = 0;
      }
    }
  } // while read line

#ifndef NDEBUG
  cerr << "Loaded " << _parameters.size() << " parameters" << endl;
#endif

  return true;
}

bool OptimizableGraph::load(const char* filename, bool createEdges)
{
  ifstream ifs(filename);
  if (!ifs) {
    cerr << __PRETTY_FUNCTION__ << " unable to open file " << filename << endl;
    return false;
  }
  return load(ifs, createEdges);
}

bool OptimizableGraph::save(const char* filename, int level) const
{
  ofstream ofs(filename);
  if (!ofs)
    return false;
  return save(ofs, level);
}

bool OptimizableGraph::save(ostream& os, int level) const
{
  // write the parameters to the top of the file
  if (! _parameters.write(os))
    return false;
  set<Vertex*, VertexIDCompare> verticesToSave;
  for (HyperGraph::EdgeSet::const_iterator it = edges().begin(); it != edges().end(); ++it) {
    OptimizableGraph::Edge* e = static_cast<OptimizableGraph::Edge*>(*it);
    if (e->level() == level) {
      for (vector<HyperGraph::Vertex*>::const_iterator it = e->vertices().begin(); it != e->vertices().end(); ++it) {
	if (*it)
	  verticesToSave.insert(static_cast<OptimizableGraph::Vertex*>(*it));
      }
    }
  }

  for (set<Vertex*, VertexIDCompare>::const_iterator it = verticesToSave.begin(); it != verticesToSave.end(); ++it){
    OptimizableGraph::Vertex* v = *it;
    saveVertex(os, v);
  }

  EdgeContainer edgesToSave;
  for (HyperGraph::EdgeSet::const_iterator it = edges().begin(); it != edges().end(); ++it) {
    const OptimizableGraph::Edge* e = dynamic_cast<const OptimizableGraph::Edge*>(*it);
    if (e->level() == level)
      edgesToSave.push_back(const_cast<Edge*>(e));
  }
  sort(edgesToSave.begin(), edgesToSave.end(), EdgeIDCompare());

  for (EdgeContainer::const_iterator it = edgesToSave.begin(); it != edgesToSave.end(); ++it) {
    OptimizableGraph::Edge* e = *it;
    saveEdge(os, e);
  }

  return os.good();
}


bool OptimizableGraph::saveSubset(ostream& os, HyperGraph::VertexSet& vset, int level)
{
  if (! _parameters.write(os))
    return false;

  for (HyperGraph::VertexSet::const_iterator it=vset.begin(); it!=vset.end(); it++){
    OptimizableGraph::Vertex* v = dynamic_cast<OptimizableGraph::Vertex*>(*it);
    saveVertex(os, v);
  }
  for (HyperGraph::EdgeSet::const_iterator it = edges().begin(); it != edges().end(); ++it) {
    OptimizableGraph::Edge* e = dynamic_cast< OptimizableGraph::Edge*>(*it);
    if (e->level() != level)
      continue;

    bool verticesInEdge = true;
    for (vector<HyperGraph::Vertex*>::const_iterator it = e->vertices().begin(); it != e->vertices().end(); ++it) {
      if (vset.find(*it) == vset.end()) {
        verticesInEdge = false;
        break;
      }
    }
    if (! verticesInEdge)
      continue;

    saveEdge(os, e);
  }

  return os.good();
}

bool OptimizableGraph::saveSubset(ostream& os, HyperGraph::EdgeSet& eset)
{
  if (!_parameters.write(os))
    return false;
  std::set<OptimizableGraph::Vertex*> vset;
  for (HyperGraph::EdgeSet::const_iterator it = eset.begin(); it != eset.end(); ++it) {
    HyperGraph::Edge* e = *it;
    for (vector<HyperGraph::Vertex*>::const_iterator it = e->vertices().begin(); it != e->vertices().end(); ++it) {
      OptimizableGraph::Vertex* v = static_cast<OptimizableGraph::Vertex*>(*it);
      if (v)
	vset.insert(v);
    }
  }

  for (std::set<OptimizableGraph::Vertex*>::const_iterator it=vset.begin(); it!=vset.end(); ++it){
    OptimizableGraph::Vertex* v = dynamic_cast<OptimizableGraph::Vertex*>(*it);
    saveVertex(os, v);
  }

  for (HyperGraph::EdgeSet::const_iterator it = eset.begin(); it != eset.end(); ++it) {
    OptimizableGraph::Edge* e = dynamic_cast< OptimizableGraph::Edge*>(*it);
    saveEdge(os, e);
  }

  return os.good();
}

void OptimizableGraph::addGraph(OptimizableGraph* g){
  for (HyperGraph::VertexIDMap::iterator it=g->vertices().begin(); it!=g->vertices().end(); ++it){
    OptimizableGraph::Vertex* v= (OptimizableGraph::Vertex*)(it->second);
    if (vertex(v->id()))
      continue;
    OptimizableGraph::Vertex* v2=v->clone();
    v2->edges().clear();
    v2->setHessianIndex(-1);
    addVertex(v2);
  }
  for (HyperGraph::EdgeSet::iterator it=g->edges().begin(); it!=g->edges().end(); ++it){
    OptimizableGraph::Edge* e = (OptimizableGraph::Edge*)(*it);
    OptimizableGraph::Edge* en = e->clone();
    en->resize(e->vertices().size());
    int cnt = 0;
    for (vector<HyperGraph::Vertex*>::const_iterator it = e->vertices().begin(); it != e->vertices().end(); ++it) {
      OptimizableGraph::Vertex* v = (OptimizableGraph::Vertex*) vertex((*it)->id());
      assert(v);
      en->setVertex(cnt++, v);
    }
    addEdge(en);
  }
}

int OptimizableGraph::maxDimension() const{
  int maxDim=0;
  for (HyperGraph::VertexIDMap::const_iterator it=vertices().begin(); it!=vertices().end(); ++it){
    const OptimizableGraph::Vertex* v= static_cast< const OptimizableGraph::Vertex*>(it->second);
    maxDim = (std::max)(maxDim, v->dimension());
  }
  return maxDim;
}

void OptimizableGraph::setRenamedTypesFromString(const std::string& types)
{
  Factory* factory = Factory::instance();
  vector<string> typesMap = strSplit(types, ",");
  for (size_t i = 0; i < typesMap.size(); ++i) {
    vector<string> m = strSplit(typesMap[i], "=");
    if (m.size() != 2) {
      cerr << __PRETTY_FUNCTION__ << ": unable to extract type map from " << typesMap[i] << endl;
      continue;
    }
    string typeInFile = trim(m[0]);
    string loadedType = trim(m[1]);
    if (! factory->knowsTag(loadedType)) {
      cerr << __PRETTY_FUNCTION__ << ": unknown type " << loadedType << endl;
      continue;
    }

    _renamedTypesLookup[typeInFile] = loadedType;
  }

  cerr << "# load look up table" << endl;
  for (std::map<std::string, std::string>::const_iterator it = _renamedTypesLookup.begin(); it != _renamedTypesLookup.end(); ++it) {
    cerr << "#\t" << it->first << " -> " << it->second << endl;
  }
}

bool OptimizableGraph::isSolverSuitable(const OptimizationAlgorithmProperty& solverProperty, const std::set<int>& vertDims_) const
{
  std::set<int> auxDims;
  if (vertDims_.size() == 0) {
    auxDims = dimensions();
  }
  const set<int>& vertDims = vertDims_.size() == 0 ? auxDims : vertDims_;
  bool suitableSolver = true;
  if (vertDims.size() == 2) {
    if (solverProperty.requiresMarginalize) {
      suitableSolver = vertDims.count(solverProperty.poseDim) == 1 && vertDims.count(solverProperty.landmarkDim) == 1;
    }
    else {
      suitableSolver = solverProperty.poseDim == -1;
    }
  } else if (vertDims.size() == 1) {
    suitableSolver = vertDims.count(solverProperty.poseDim) == 1 || solverProperty.poseDim == -1;
  } else {
    suitableSolver = solverProperty.poseDim == -1 && !solverProperty.requiresMarginalize;
  }
  return suitableSolver;
}

std::set<int> OptimizableGraph::dimensions() const
{
  std::set<int> auxDims;
  for (VertexIDMap::const_iterator it = vertices().begin(); it != vertices().end(); ++it) {
    OptimizableGraph::Vertex* v = static_cast<OptimizableGraph::Vertex*>(it->second);
    auxDims.insert(v->dimension());
  }
  return auxDims;
}

void OptimizableGraph::preIteration(int iter)
{
  HyperGraphActionSet& actions = _graphActions[AT_PREITERATION];
  if (actions.size() > 0) {
    HyperGraphAction::ParametersIteration params(iter);
    for (HyperGraphActionSet::iterator it = actions.begin(); it != actions.end(); ++it) {
      (*(*it))(this, &params);
    }
  }
}

void OptimizableGraph::postIteration(int iter)
{
  HyperGraphActionSet& actions = _graphActions[AT_POSTITERATION];
  if (actions.size() > 0) {
    HyperGraphAction::ParametersIteration params(iter);
    for (HyperGraphActionSet::iterator it = actions.begin(); it != actions.end(); ++it) {
      (*(*it))(this, &params);
    }
  }
}

bool OptimizableGraph::addPostIterationAction(HyperGraphAction* action)
{
  std::pair<HyperGraphActionSet::iterator, bool> insertResult = _graphActions[AT_POSTITERATION].insert(action);
  return insertResult.second;
}

bool OptimizableGraph::addPreIterationAction(HyperGraphAction* action)
{
  std::pair<HyperGraphActionSet::iterator, bool> insertResult = _graphActions[AT_PREITERATION].insert(action);
  return insertResult.second;
}

bool OptimizableGraph::removePreIterationAction(HyperGraphAction* action)
{
  return _graphActions[AT_PREITERATION].erase(action) > 0;
}

bool OptimizableGraph::removePostIterationAction(HyperGraphAction* action)
{
  return _graphActions[AT_POSTITERATION].erase(action) > 0;
}

bool OptimizableGraph::saveUserData(std::ostream& os, HyperGraph::Data* d) const {
  Factory* factory = Factory::instance();
  while (d) { // write the data packet for the vertex
    string tag = factory->tag(d);
    if (tag.size() > 0) {
      os << tag << " ";
      d->write(os);
      os << endl;
    }
	d=d->next();
  }
  return os.good();
}

bool OptimizableGraph::saveVertex(std::ostream& os, OptimizableGraph::Vertex* v) const
{
  Factory* factory = Factory::instance();
  string tag = factory->tag(v);
  if (tag.size() > 0) {
    os << tag << " " << v->id() << " ";
    v->write(os);
    os << endl;
    saveUserData(os, v->userData());
    if (v->fixed()) {
      os << "FIX " << v->id() << endl;
    }
    return os.good();
  }
  return false;
}

bool OptimizableGraph::saveParameter(std::ostream& os, Parameter* p) const
{
  Factory* factory = Factory::instance();
  string tag = factory->tag(p);
  if (tag.size() > 0) {
    os << tag << " " << p->id() << " ";
    p->write(os);
    os << endl;
  }
  return os.good();
}

bool OptimizableGraph::saveEdge(std::ostream& os, OptimizableGraph::Edge* e) const
{
  Factory* factory = Factory::instance();
  string tag = factory->tag(e);
  if (tag.size() > 0) {
    os << tag << " ";
    if (_edge_has_id)
      os << e->id() << " ";
    for (vector<HyperGraph::Vertex*>::const_iterator it = e->vertices().begin(); it != e->vertices().end(); ++it) {
      int vertexId = (*it) ? (*it)->id() : HyperGraph::UnassignedId;
      os << vertexId << " ";
    }
    e->write(os);
    os << endl;
    saveUserData(os, e->userData());
    return os.good();
  }
  return false;
}

void OptimizableGraph::clearParameters()
{
  HyperGraph::clear();
  _parameters.clear();
}

bool OptimizableGraph::verifyInformationMatrices(bool verbose) const
{
  bool allEdgeOk = true;
  Eigen::SelfAdjointEigenSolver<MatrixX> eigenSolver;
  for (OptimizableGraph::EdgeSet::const_iterator it = edges().begin(); it != edges().end(); ++it) {
    OptimizableGraph::Edge* e = static_cast<OptimizableGraph::Edge*>(*it);
    MatrixX::MapType information(e->informationData(), e->dimension(), e->dimension());
    // test on symmetry
    bool isSymmetric = information.transpose() == information;
    bool okay = isSymmetric;
    if (isSymmetric) {
      // compute the eigenvalues
      eigenSolver.compute(information, Eigen::EigenvaluesOnly);
      bool isSPD = eigenSolver.eigenvalues()(0) >= 0.;
      okay = okay && isSPD;
    }
    allEdgeOk = allEdgeOk && okay;
    if (! okay) {
      if (verbose) {
        if (! isSymmetric)
          cerr << "Information Matrix for an edge is not symmetric:";
        else
          cerr << "Information Matrix for an edge is not SPD:";
        for (size_t i = 0; i < e->vertices().size(); ++i)
          cerr << " " << e->vertex(i)->id();
        if (isSymmetric)
          cerr << "\teigenvalues: " << eigenSolver.eigenvalues().transpose();
        cerr << endl;
      }
    }
  }
  return allEdgeOk;
}

bool OptimizableGraph::initMultiThreading()
{
# if (defined G2O_OPENMP) && EIGEN_VERSION_AT_LEAST(3,1,0)
  Eigen::initParallel();
# endif
  return true;
}

} // end namespace
<|MERGE_RESOLUTION|>--- conflicted
+++ resolved
@@ -295,31 +295,11 @@
   {
     OptimizableGraph::Edge* e = dynamic_cast<OptimizableGraph::Edge*>(e_);
     assert(e && "Edge does not inherit from OptimizableGraph::Edge");
-<<<<<<< HEAD
-    if (! e)
-      return false;
-    bool eresult = HyperGraph::addEdge(e);
-    if (! eresult)
-      return false;
-    e->_internalId = _nextEdgeId++;
-    if (! e->resolveParameters()){
-      cerr << __FUNCTION__ << ": FATAL, cannot resolve parameters for edge " << e << endl;
-      return false;
-    }
-    if (! e->resolveCaches()){
-      cerr << __FUNCTION__ << ": FATAL, cannot resolve caches for edge " << e << endl;
-      return false;
-    }
-    _jacobianWorkspace.updateSize(e);
-
-    return true;
-=======
     //    std::cerr << "subclass of OptimizableGraph::Edge confirmed";
     if (!e)
       return false;
     
     return addEdge(e);
->>>>>>> a2341a53
   }
 
   bool OptimizableGraph::setEdgeVertex(HyperGraph::Edge* e, int pos, HyperGraph::Vertex* v){
